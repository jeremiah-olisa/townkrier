{
  "name": "townkrier-monorepo",
  "version": "1.0.0",
  "private": true,
  "description": "Laravel-style notification system for Node.js with multiple channels and providers",
  "author": "Jeremiah Olisa",
  "license": "MIT",
  "repository": {
    "type": "git",
    "url": "https://github.com/jeremiah-olisa/townkrier.git"
  },
  "keywords": [
    "notifications",
    "laravel-notifications",
    "email",
    "sms",
    "push-notifications",
    "in-app-notifications",
    "townkrier",
    "multi-channel",
    "monorepo",
    "lerna"
  ],
  "scripts": {
    "bootstrap": "lerna bootstrap",
    "build": "lerna run build --stream",
    "build:core": "lerna run build --scope=@townkrier/core --stream",
    "build:resend": "lerna run build --scope=@townkrier/resend --stream",
    "build:fcm": "lerna run build --scope=@townkrier/fcm --stream",
    "build:termii": "lerna run build --scope=@townkrier/termii --stream",
    "build:in-app": "lerna run build --scope=@townkrier/in-app --stream",
<<<<<<< HEAD
    "build:queue": "lerna run build --scope=@townkrier/queue --stream",
    "build:storage": "lerna run build --scope=@townkrier/storage --stream",
    "build:dashboard": "lerna run build --scope=@townkrier/dashboard --stream",
=======
    "build:cli": "lerna run build --scope=@townkrier/cli --stream",
>>>>>>> 081328c9
    "dev": "lerna run watch --parallel",
    "test": "lerna run test --stream",
    "test:cov": "lerna run test:cov --stream",
    "test:watch": "lerna run test:watch --parallel",
    "lint": "lerna run lint --stream",
    "format": "prettier --write \"**/*.{ts,tsx,js,jsx,json,md}\"",
    "format:check": "prettier --check \"**/*.{ts,tsx,js,jsx,json,md}\"",
    "clean": "lerna clean -y && rm -rf node_modules",
    "clean:build": "lerna run clean --stream",
    "make:notification": "node packages/cli/bin/townkrier.js make:notification",
    "version": "lerna version --conventional-commits",
    "version:patch": "lerna version patch --yes",
    "version:minor": "lerna version minor --yes",
    "version:major": "lerna version major --yes",
    "version:prerelease": "lerna version prerelease --preid=alpha --yes",
    "publish": "lerna publish from-package",
    "publish:ci": "lerna publish from-package --yes",
    "publish:canary": "lerna publish --canary",
    "publish:now": "pnpm run build && lerna publish from-package --yes",
    "release:patch": "pnpm run build && lerna version patch --yes && lerna publish from-package --yes",
    "release:minor": "pnpm run build && lerna version minor --yes && lerna publish from-package --yes",
    "release:major": "pnpm run build && lerna version major --yes && lerna publish from-package --yes",
    "release:alpha": "pnpm run build && lerna version prerelease --preid=alpha --yes && lerna publish from-package --yes",
    "prepare": "husky install"
  },
  "devDependencies": {
    "@typescript-eslint/eslint-plugin": "^7.0.0",
    "@typescript-eslint/parser": "^7.0.0",
    "eslint": "^8.57.1",
    "eslint-config-prettier": "^9.1.0",
    "eslint-plugin-prettier": "^5.1.3",
    "husky": "^8.0.3",
    "lerna": "^8.0.0",
    "lint-staged": "^15.2.0",
    "prettier": "^3.2.5",
    "typescript": "^5.3.3"
  },
  "engines": {
    "node": ">=18.0.0",
    "pnpm": ">=8.0.0"
  },
  "packageManager": "pnpm@8.15.4",
  "lint-staged": {
    "*.{ts,tsx,js,jsx}": [
      "eslint --fix",
      "prettier --write"
    ],
    "*.{json,md}": [
      "prettier --write"
    ]
  }
}<|MERGE_RESOLUTION|>--- conflicted
+++ resolved
@@ -29,13 +29,10 @@
     "build:fcm": "lerna run build --scope=@townkrier/fcm --stream",
     "build:termii": "lerna run build --scope=@townkrier/termii --stream",
     "build:in-app": "lerna run build --scope=@townkrier/in-app --stream",
-<<<<<<< HEAD
     "build:queue": "lerna run build --scope=@townkrier/queue --stream",
     "build:storage": "lerna run build --scope=@townkrier/storage --stream",
     "build:dashboard": "lerna run build --scope=@townkrier/dashboard --stream",
-=======
     "build:cli": "lerna run build --scope=@townkrier/cli --stream",
->>>>>>> 081328c9
     "dev": "lerna run watch --parallel",
     "test": "lerna run test --stream",
     "test:cov": "lerna run test:cov --stream",
